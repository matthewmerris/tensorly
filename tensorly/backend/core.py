--- conflicted
+++ resolved
@@ -965,12 +965,9 @@
             U, S, V = U[:, ::-1], S[::-1], V[:, ::-1]
             V = V.T.conj()
 
-<<<<<<< HEAD
         if flip:
             U, V = self.svd_flip(U, V)
 
-=======
->>>>>>> bfda6101
         if not is_numpy:
             U = self.tensor(U, **ctx)
             S = self.tensor(S, **ctx)
