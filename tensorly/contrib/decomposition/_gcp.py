import numpy as np
import warnings
import math
import sys
import inspect
from scipy.optimize import fmin_l_bfgs_b

import tensorly as tl
from ...decomposition._base_decomposition import DecompositionMixin
from ...cp_tensor import (cp_to_tensor, CPTensor,
                          unfolding_dot_khatri_rao, cp_norm,
                          cp_normalize, validate_cp_rank)
from ...decomposition._cp import initialize_cp


def gcp(X, R, type='normal', opt='lbfgsb', mask=None, maxiters=1000, \
        init='random', printitn=10, state=None, factr=1e7, pgtol=1e-4, \
        fsamp=None, gsamp=None, oversample=1.1, sampler=None, \
        fsampler=None, rate=1e-3, decay=0.1, maxfails=1, epciters=1000, \
        festtol=-math.inf, beta1=0.9, beta2=0.999, epsilon=1e-8):
    """Generalized CANDECOMP/PARAFAC (GCP) decomposition via all-at-once optimization (OPT) [1]
    Computes a rank-'R' decomposition of 'tensor' such that::

      tensor = [|weights; factors[0], ..., factors[-1] |].

    GCP-OPT allows the use of a variety of statistically motivated loss functions
    suited to the data held in a tensor (i.e. continuous, discrete, binary, etc)

    Parameters
    ----------
    tensor : ndarray
    rank : int
      Number of components.
    type : str,
      Loss function, 'normal' by default
      User specified loss function, options include:
          'binary'    - Bernoulli distribution for binary data
          'count'     - Poisoon distribution for count data
          'normal'    - Gaussian distribution
          'huber (0.25) - Similar to Gaussian, robust to outliers
          'rayleigh'  - Rayleigh distribution for non-negative data
          'gamma'     - Gamma distribution for non-negative data
    opt : str
      Optimization method
        'lbfgsb'    - Bound-constrained limited-memory BFGS
        'sgd'       - Stochastic gradient descent (SGD)
        'adam'      - Momentum-based SGD method
        If 'tensor' is dense, all 3 options can be used, 'lbfgsb' by default.
        If 'tensor' is sparse, only 'sgd' and 'adam' can be used, 'adam' by
        default.
        Each method has specific parameters, see documentation
    mask : ndarray
      Specifies a mask, 0's for missing entries, 1's elsewhere, with
      the same shape as 'tensor'.
    n_iter_max : int
      Maximum number of outer iterations, 1000 by default.
    init : {random, svd, cptensor}
      Initialization for factor matrices, 'random' by default.
      Initial guess normalized to ensure weights are one.
    printitn : int
      Print every n iterations; 0 for no printing, 10 by default.
    random_state : {None, int, np.random.RandomState}
      Seed for reproducable random number generation
    factr : float
      Tolerance on the change of objective values (L-BFGS-B parameter). Defaults
      to 1e7.
    pgtol : float
      Projected gradient tolerance (L-BFGS-B parameter).  Defaults to 1e-5
    sampler : {uniform, stratified, semi-stratified}
      Type of sampling to use for stochastic gradient (SGD/ADAM/ADAGRAD parameter).
      Defaults to 'uniform'.
    gsamp : int
      Number of samples for stochastic gradient (SGD/ADAM/ADAGRAD parameter).
      Generally set to be O(sum(sz)*r). For stratified or semi-stratified, this
      may be two numbers: the number of nnz samples and the number of zero samples.
      If only one number is specified, then this value is used for both nnzs and
      zeros (total number of samples is 2x specified value in this case).
    fsampler : {uniform, stratified, custom}
      Type of sampling for estimating function value (SGD/ADAM/ADAGRAD parameter).
      Custom function handle is primarily useful in reusing the same samled
      elements across different tests.
    fsamp : int
      Number of samples to estimate funciton (SGD/ADAM/ADAGRAD parameter). This
      should generally be somewhat large since we want this sample to generate a
      reliable estimate of the true function value.
    oversample : float
      Factor to oversample when implicitly sampling zeros in the sparse case
      (SGD/ADAM/ADAGRAD parameter).  Defaults to 1.1. Only adjust for very small
      tensors.
    rate : float
      Initial learning rate (SGD/ADAM/ADAGRAD parameter). Defaults to 1e-3.
    decay : float
      Amount to decrease learning rate when progress stagnates, i.e. no change in
      objective function between epochs.  Defaults to 0.1.
    maxfails : int
      Number of times to decrease the learning rate (SGD/ADAM/ADAGRAD parameter).
      Defaults to 1, may be set to zero.
    epciters : int
      Iterations per epoch (SGD/ADAM/ADAGRAD parameter). Defaults to 1000.
    festtol : float
      Quit estimation of function if it goes below this level (SGD/ADAM/ADAGRAD parameter).
      Defaults to -inf.

    Returns
    -------
    Mfin : CPTensor
        Canonical polyadic decomposition of input tensor X

    Reference
    ---------
    [1] D. Hong, T. G. Kolda, J. A. Duersch, Generalized Canonical
        Polyadic Tensor Decomposition, SIAM Review, 62:133-163, 2020,
        https://doi.org/10.1137/18M1203626
    [2] T. G. Kolda, D. Hong, Stochastic Gradients for Large-Scale Tensor
        Decomposition. SIAM J. Mathematics of Data Science, 2:1066-1095,
        2020, https://doi.org/10.1137/19m1266265

    """
    # Timers, @@@@@ TODO

    # Initial setup
    nd = tl.ndim(X)
    sz = tl.shape(X)
    tsz = X.size
    X_context = tl.context(X)
    vecsz = 0
    for i in range(nd):
        # tsz *= sz[i]
        vecsz += sz[i]
    vecsz *= R
    W = mask

    # Random set-up
    if state is not None:
        state = tl.check_random_state(state)

    # @@@@@  TODO: Do I need an equivalent to the 'info' structure in Tensor Toolbox
    # code??  Captures params, tensor info details

    # capture stats(nnzs, zeros, missing)
    nnonnzeros = 0
    X = tl.tensor_to_vec(X)
    for i in X:
        if i > 0:
            nnonnzeros += 1
    X = tl.reshape(X, sz)
    nzeros = tsz - nnonnzeros
    nmissing = 0
    if W is not None:
        W = tl.tensor_to_vec(W)
        for i in range(tl.shape(W)[0]):
            if W[i] > 0 : nmissing += 1
        W = tl.reshape(W,sz)

    # Set up function, gradient, and bounds
<<<<<<< HEAD
    fh, gh, lb = validate_type(type) # old-way, needs troubleshooting
=======
    fh, gh, lb = validate_type(type)
>>>>>>> b048ebd2

    # initialize CP-tensor and make a copy to work with so as to have the starting guess
    M0 = initialize_cp(X, R, init=init, random_state=state)
    wghts0 = tl.copy(M0[0])
    fcts0 = []
    for i in range(nd):
        f = tl.copy(M0[1][i])
        fcts0.append(f)
    M = CPTensor((wghts0, fcts0))

    # check optimization method
    if validate_opt(opt):
        print("Choose optimization method from: {lbfgsb}")
        sys.exit(1)
    use_stoc = False
    if opt != 'lbfgsb':
        use_stoc = True

    # @@@@@ TODO: implement stochastic gradient optimization methods, this is were f and g sampling set-up will go

    # Welcome message
    if printitn > 0:
        print("GCP-OPT-{} (Generalized CP Tensor Decomposition)\n".format(opt))
        print("Tensor size: {} ({} total entries)".format(sz,tsz))
        if nmissing > 0:
            print("Missing entries: {} ({})".format(nmissing, 100*nmissing/tsz))
        print("Generalized function Type: {}".format(type))
        print("Objective function: {}".format(inspect.getsource(fh)))
        print("Gradient function: {}".format(inspect.getsource(gh)))
        print("Lower bound of factor matrices: {}".format(lb))
        print("Optimization method: {}".format(opt))
        if use_stoc:
            print("Max iterations (epochs): {}".format(maxiters))
            print("Iterations per epoch: {}".format(epciters))
            print("Learning rate / decay / maxfails: {} {} {}".format(rate, decay, maxfails))
            print("Function Sampler: ") # TODO sampling set up prepare string for this field
            print("Gradient Sampler: ")  # TODO sampling set up prepare string for this field
        else:
            print("Max iterations: {}".format(maxiters))
            print("Projected gradient tolerance: {}".format(pgtol))

    # Make like a zombie and start decomposing
    Mfin = None
    if opt=='lbfgsb':
        # set up bounds for l-bfgs-b if lb = 0
        bounds = None
        if lb == 0:
            lb = tl.zeros(tsz)
            ub = math.inf*tl.ones(tsz)
        fcn = lambda x: tt_gcp_fg(vec2factors(x, sz, R, X_context), X, fh, gh)
        m = factors2vec(M[1])
        x, f, info_dict = fmin_l_bfgs_b(fcn, m, approx_grad=False, bounds=None, \
                                        pgtol=pgtol, factr=factr, maxiter=maxiters)
        if printitn > 0:
            print("\nFinal objective: {}".format(f))
            print("Setup time: ") # @@@@@ TODO attached to setting up timers
            print("Main loop time: ") # @@@@@ TODO attached to setting up timers
            print("Outer iterations:")
            print("Total iterations: {}".format(info_dict['nit']))
            print("L-BFGS-B exit message: {} ({})".format(info_dict['task'], info_dict['warnflag']))
        Mfin = vec2factors(x, sz, R, X_context)

    if use_stoc:
        # TODO perform optimization with SGD/ADAM/ADAGRAD, yet to be implemented
        pass

    return Mfin


def vec2factors(vec, shape, rank, context = None):
    """Wrapper function detailed in Appendix C [1]
    Builds a set of N matrices, where the k-th matrix is shape(k) x rank in dimension

    Parameters
    ----------
    vec : ndarray
        vector of values to proliferate matrices with
    shape: tensor shape
        shape of tensor dictates number of rows in each matrix
    rank: int
        number of columns in each matrix, *** rank cannot be > dimension of smallest mode ***

    Returns
    -------
    M1 : CPTensor
        CPTensor with factor matrices formed by 'vec'
    """
    numFacts = len(shape)
    factors = []
    place = 0
    for i in range(numFacts):
      factor = np.zeros((rank*shape[i]), **context)
      for j in range(shape[i]*rank):
        factor[j] = vec[j+place]
      factor = tl.tensor(factor.reshape((rank, shape[i])), **context)
      factors.append(tl.transpose(factor))
      place += shape[i]*rank
    M1 = CPTensor((tl.ones(rank,), factors))
    return M1


def factors2vec(factors):
    """Wrapper function detailed in Appendix C [1]
    Stacks the column vectors of a set of matrices into a single vecto

    Parameters
    ---------
    factors : list of ndarrays
        Factor matrices or Gradient wrt factor gradient

    Returns
    -------
    vec : ndarry
        column-wise vectorization of a list of matrices
    """
    vec = None
    for factor in factors:
        if vec is None:
            vec = tl.tensor_to_vec(tl.transpose(factor))
        else:
            vec = tl.concatenate([vec,tl.tensor_to_vec(tl.transpose(factor))])
    return vec

def validate_type(type):
    """ Validate 'type' is among the implemented loss/gradient/lower bound
    return loss function, gradient, and lower bound if available
    fail gracefully otherwise

    Parameters
    ----------
    type : string
      Type of loss function to use in the decompostion

    Returns
    -------
    fh : function handle
      Lamda function for specified loss
    gh : function handle
      Lamda function for the gradient of the loss
    lb : {0, -inf}
      Lower bound

    """
    fh = None
    gh = None
    lb = None
    if type == "normal" or type == 'gaussian':
        fh = lambda x, m: (x - m) ** 2
        gh = lambda x, m: 2 * (x - m)
        lb = -math.inf
    elif type == 'binary' or type == 'bernoulli-odds':
        fh = lambda x, m: math.log(m + 1) - x * math.log(m + 1e-10)
        gh = lambda x, m: 1 / (m + 1) - x / (m + 1e-10)
        lb = 0
    elif type == 'bernoulli-logit':
        fh = lambda x, m: math.log(math.exp(m) + 1) - x * m
        gh = lambda x, m: math.exp(m) / (math.exp(m) + 1) - x
        lb = -math.inf
    elif type == 'count' or type == 'poisson':
        fh = lambda x, m: m - x * math.log(m + 1e-10)
        gh = lambda x, m: 1 - x / (m + 1e-10)
        lb = 0
    elif type == 'poisson-log':
        fh = lambda x, m: math.exp(m) - x * m
        gh = lambda x, m: 1 - x / (m + 1e-10)
        lb = 0
    elif type == 'rayleigh':
        fh = lambda x, m: 2 * math.log(m + 1e-10) + (math.pi / 4) * ((x / (m + 1e-10)) ** 2)
        gh = lambda x, m: 2 / (m + 1e-10) - (math.pi / 2) * (x ** 2) / ((m + 1e-10) ** 3)
        lb = 0
    else:
        print("Type unsupported!!")
        sys.exit(1)

    return fh, gh, lb
<<<<<<< HEAD

=======
>>>>>>> b048ebd2

def validate_opt(opt):
    """Validate 'opt' method is supported

    Parameters
    ----------
    opt : {lbfgsb, sgd, adam, adagrad}
        Optimization method

    Returns
    -------
    status : {1,0}
        Returns 1 if 'opt' not supported or implemented

    """
    status = 0
    if opt == "lbfgsb":
        print("Optimization: " + opt)
    elif opt == "sgd":
        print("Optimization: " + opt + " not yet implemented.")
        status = 1
    elif opt == "adam":
        print("Optimization: " + opt + " not yet implemented.")
        status = 1
    elif opt == "adagrad":
        print("Optimization: " + opt + " not yet implemented.")
        status = 1
    else:
        print("Optimization method not supported. Choose from: lbfgsb, sgd, ada, adagrad")
        status = 1

    return status

def tt_gcp_fg(M, X, f, g, W = None, computeF = True, computeG = True, vectorG = True):
    """Loss function and gradient for generalized CP decomposition.

    Parameters
    ----------
    M : CPTensor
    X : ndarray
        Dense tensor
    f : Function handle
        elementwise loss of the form f(x,m)
    g : Function handle
        Elementwise intermediate gradient of the form g(x,m)
    W : ndarray
        Weight tensor, 1's for known values, 0's for missing values.  Function/gradient is only computed w.r.t
        know values. Setting W =[] indicates no missing data.
    computeF : boolean
        Include computation of the loss function. Default is true.
    computeG : boolean
        Include computation of the gradient.
    vectorG : boolean
        Reshape gradient matrices into a single vector.

    Returns
    -------
    F : scalar
        Loss function value
    G : ndarray(s)
        If vectorG = False, G is a list of matrices where G[k] is the same size as the k-th factor matrix
        Otherwise, G is the gradient in vector form
    """
    # setup
    Mfull = M.to_tensor()
    Mv = tl.tensor_to_vec(Mfull)
    Xv = tl.tensor_to_vec(X)

    F = None
    G = []
    # calculate loss
    if computeF:
        Fvec = f(Xv,Mv)
        if W is not None:
            # TODO handle applying weight tensor, probably need to vec it then elementwise product
            pass
        F = Fvec.sum()
    # calculate gradient
    if computeG:

        Y = g(Xv,Mv)
        Y = tl.tensor(tl.reshape(Y, tl.shape(X)))

        # scale intermediate grad, @@@@ NEEDS TO BE SCALED BY SIZE OF PRESENT DATA @@@
        Y = (1 / X.size) * Y

        if W is not None:
            # TODO handle applying weight tensor, probably need to vec it then elementwise product
            pass

        for i in range(len(M[1])):
            mGrad = tl.unfolding_dot_khatri_rao(Y, M, i)
            G.append(mGrad)
        if vectorG:
            G = factors2vec(G)

    return F, G<|MERGE_RESOLUTION|>--- conflicted
+++ resolved
@@ -153,11 +153,8 @@
         W = tl.reshape(W,sz)
 
     # Set up function, gradient, and bounds
-<<<<<<< HEAD
-    fh, gh, lb = validate_type(type) # old-way, needs troubleshooting
-=======
     fh, gh, lb = validate_type(type)
->>>>>>> b048ebd2
+
 
     # initialize CP-tensor and make a copy to work with so as to have the starting guess
     M0 = initialize_cp(X, R, init=init, random_state=state)
@@ -333,10 +330,7 @@
         sys.exit(1)
 
     return fh, gh, lb
-<<<<<<< HEAD
-
-=======
->>>>>>> b048ebd2
+
 
 def validate_opt(opt):
     """Validate 'opt' method is supported
