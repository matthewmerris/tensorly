import numpy as np
import warnings

import tensorly as tl
from ..random import check_random_state
from ..base import unfold
from ..kruskal_tensor import (kruskal_to_tensor, KruskalTensor,
                              unfolding_dot_khatri_rao, kruskal_norm)
from ..tenalg import khatri_rao

# Authors: Jean Kossaifi <jean.kossaifi+tensors@gmail.com>
#          Chris Swierczewski <csw@amazon.com>
#          Sam Schneider <samjohnschneider@gmail.com>
#          Aaron Meurer <asmeurer@gmail.com>

# License: BSD 3 clause

def initialize_factors(tensor, rank, init='svd', svd='numpy_svd', random_state=None, 
                       non_negative=False, normalize_factors=False):
    r"""Initialize factors used in `parafac`.

    The type of initialization is set using `init`. If `init == 'random'` then
    initialize factor matrices using `random_state`. If `init == 'svd'` then
    initialize the `m`th factor matrix using the `rank` left singular vectors
    of the `m`th unfolding of the input tensor.

    Parameters
    ----------
    tensor : ndarray
    rank : int
    init : {'svd', 'random'}, optional
    svd : str, default is 'numpy_svd'
        function to use to compute the SVD, acceptable values in tensorly.SVD_FUNS
    non_negative : bool, default is False
        if True, non-negative factors are returned

    Returns
    -------
    factors : ndarray list
        List of initialized factors of the CP decomposition where element `i`
        is of shape (tensor.shape[i], rank)

    """
    rng = check_random_state(random_state)
    eps = tl.eps(tensor.dtype)

    if init == 'random':
        factors = [tl.tensor(rng.random_sample((tensor.shape[i], rank)), **tl.context(tensor)) for i in range(tl.ndim(tensor))]
        if non_negative:
            factors = [tl.abs(f) for f in factors]
        if normalize_factors: 
            factors = [f/(tl.reshape(tl.norm(f, axis=0), (1, -1)) + eps) for f in factors]
        return factors

    elif init == 'svd':
        try:
            svd_fun = tl.SVD_FUNS[svd]
        except KeyError:
            message = 'Got svd={}. However, for the current backend ({}), the possible choices are {}'.format(
                    svd, tl.get_backend(), tl.SVD_FUNS)
            raise ValueError(message)

        factors = []
        for mode in range(tl.ndim(tensor)):
            U, _, _ = svd_fun(unfold(tensor, mode), n_eigenvecs=rank)

            if tensor.shape[mode] < rank:
                # TODO: this is a hack but it seems to do the job for now
                # factor = tl.tensor(np.zeros((U.shape[0], rank)), **tl.context(tensor))
                # factor[:, tensor.shape[mode]:] = tl.tensor(rng.random_sample((U.shape[0], rank - tl.shape(tensor)[mode])), **tl.context(tensor))
                # factor[:, :tensor.shape[mode]] = U
                random_part = tl.tensor(rng.random_sample((U.shape[0], rank - tl.shape(tensor)[mode])), **tl.context(tensor))
                U = tl.concatenate([U, random_part], axis=1)
            
            factor = U[:, :rank]
            if non_negative:
                factor = tl.abs(factor)
            if normalize_factors:
                factor = factor / (tl.reshape(tl.norm(factor, axis=0), (1, -1)) + eps)
            factors.append(factor)
        return factors

    raise ValueError('Initialization method "{}" not recognized'.format(init))

def sparsify_tensor(tensor, card):
    """Zeros out all elements in the `tensor` except `card` elements with maximum absolute values. 
    
    Parameters
    ----------
    tensor : ndarray
    card : int
        Desired number of non-zero elements in the `tensor`
        
    Returns
    -------
    ndarray of shape tensor.shape
    """
    if card >= np.prod(tensor.shape):
        return tensor
    bound = np.sort(np.abs(tensor.flatten()))[-card]
    tensor[np.abs(tensor) < bound] = 0
    return tensor

def parafac(tensor, rank, n_iter_max=100, init='svd', svd='numpy_svd',\
            normalize_factors=False, orthogonalise=False,\
            tol=1e-8, random_state=None,\
            verbose=0, return_errors=False,\
<<<<<<< HEAD
            non_negative=False, mask=None,\
            sparsity = None,\
=======
            l2_reg=0, mask=None,\
>>>>>>> fdb24f47
            cvg_criterion = 'abs_rec_error'):
    """CANDECOMP/PARAFAC decomposition via alternating least squares (ALS)
    Computes a rank-`rank` decomposition of `tensor` [1]_ such that,

        ``tensor = [|weights; factors[0], ..., factors[-1] |]``.

    Parameters
    ----------
    tensor : ndarray
    rank  : int
        Number of components.
    n_iter_max : int
        Maximum number of iteration
    init : {'svd', 'random'}, optional
        Type of factor matrix initialization. See `initialize_factors`.
    svd : str, default is 'numpy_svd'
        function to use to compute the SVD, acceptable values in tensorly.SVD_FUNS
    normalize_factors : if True, aggregate the weights of each factor in a 1D-tensor
        of shape (rank, ), which will contain the norms of the factors
    tol : float, optional
        (Default: 1e-6) Relative reconstruction error tolerance. The
        algorithm is considered to have found the global minimum when the
        reconstruction error is less than `tol`.
    random_state : {None, int, np.random.RandomState}
    verbose : int, optional
        Level of verbosity
    return_errors : bool, optional
        Activate return of iteration errors
    mask : ndarray
        array of booleans with the same shape as ``tensor`` should be 0 where
        the values are missing and 1 everywhere else. Note:  if tensor is
        sparse, then mask should also be sparse with a fill value of 1 (or
        True). Allows for missing values [2]_
    cvg_criterion : {'abs_rec_error', 'rec_error'}, optional
       Stopping criterion for ALS, works if `tol` is not None. 
       If 'rec_error',  ALS stops at current iteration if (previous rec_error - current rec_error) < tol.
       If 'abs_rec_error', ALS terminates when |previous rec_error - current rec_error| < tol.
    sparsity : float or int
        If `sparsity` is not None, we approximate tensor as a sum of low_rank_component and sparse_component, where low_rank_component = kruskal_to_tensor((weights, factors)). `sparsity` denotes desired fraction or number of non-zero elements in the sparse_component of the `tensor`.

    Returns
    -------
    KruskalTensor : (weight, factors)
        * weights : 1D array of shape (rank, )
            all ones if normalize_factors is False (default), 
            weights of the (normalized) factors otherwise
        * factors : List of factors of the CP decomposition element `i` is of shape
            (tensor.shape[i], rank)
        * sparse_component : nD array of shape tensor.shape. Returns only if `sparsity` is not None.

    errors : list
        A list of reconstruction errors at each iteration of the algorithms.

    References
    ----------
    .. [1] T.G.Kolda and B.W.Bader, "Tensor Decompositions and Applications",
       SIAM REVIEW, vol. 51, n. 3, pp. 455-500, 2009.
       
    .. [2] Tomasi, Giorgio, and Rasmus Bro. "PARAFAC and missing values." 
            Chemometrics and Intelligent Laboratory Systems 75.2 (2005): 163-180.

    """
    epsilon = 10e-12

    if orthogonalise and not isinstance(orthogonalise, int):
        orthogonalise = n_iter_max

    factors = initialize_factors(tensor, rank, init=init, svd=svd,
                                 random_state=random_state,
                                 normalize_factors=normalize_factors)
    rec_errors = []
    norm_tensor = tl.norm(tensor, 2)
    weights = tl.ones(rank, **tl.context(tensor))
    Id = tl.eye(rank)*l2_reg

    if sparsity:
        sparse_component = tl.zeros_like(tensor)
        if isinstance(sparsity, float):
            sparsity = int(sparsity * np.prod(tensor.shape))
        else:
            sparsity = int(sparsity)
            
    for iteration in range(n_iter_max):
        if orthogonalise and iteration <= orthogonalise:
            factors = [tl.qr(f)[0] if min(tl.shape(f)) >= rank else f for i, f in enumerate(factors)]

        if verbose > 1:
            print("Starting iteration", iteration + 1)
        for mode in range(tl.ndim(tensor)):
            if verbose > 1:
                print("Mode", mode, "of", tl.ndim(tensor))

            pseudo_inverse = tl.tensor(np.ones((rank, rank)), **tl.context(tensor))
            for i, factor in enumerate(factors):
                if i != mode:
                    pseudo_inverse = pseudo_inverse*tl.dot(tl.conj(tl.transpose(factor)), factor)
            pseudo_inverse += Id

            if mask is not None:
                tensor = tensor*mask + tl.kruskal_to_tensor((None, factors), mask=1-mask)

            mttkrp = unfolding_dot_khatri_rao(tensor, (None, factors), mode)
            factor = tl.transpose(tl.solve(tl.conj(tl.transpose(pseudo_inverse)),
                                    tl.transpose(mttkrp)))

            if normalize_factors:
                weights = tl.norm(factor, order=2, axis=0)
                weights = tl.where(tl.abs(weights) <= tl.eps(tensor.dtype), 
                                   tl.ones(tl.shape(weights), **tl.context(factors[0])),
                                   weights)
                factor = factor/(tl.reshape(weights, (1, -1)))

            factors[mode] = factor

        if tol:
            if sparsity:
                low_rank_component = kruskal_to_tensor((weights, factors))
                sparse_component = sparsify_tensor(tensor - low_rank_component, sparsity)
                
                unnorml_rec_error = tl.norm(tensor - low_rank_component - sparse_component, 2)
            else:
                # ||tensor - rec||^2 = ||tensor||^2 + ||rec||^2 - 2*<tensor, rec>
                factors_norm = kruskal_norm((weights, factors))

                # mttkrp and factor for the last mode. This is equivalent to the
                # inner product <tensor, factorization>
                iprod = tl.sum(tl.sum(mttkrp*factor, axis=0)*weights)
                unnorml_rec_error = tl.sqrt(tl.abs(norm_tensor**2 + factors_norm**2 - 2*iprod))
                
            rec_error = unnorml_rec_error / norm_tensor
            rec_errors.append(rec_error)

            if iteration >= 1:
                rec_error_decrease = rec_errors[-2] - rec_errors[-1]
                
                if verbose:
                    print("iteration {},  reconstraction error: {}, decrease = {}, unnormalized = {}".format(iteration, rec_error, rec_error_decrease, unnorml_rec_error))

                if cvg_criterion == 'abs_rec_error':
                    stop_flag = abs(rec_error_decrease) < tol
                elif cvg_criterion == 'rec_error':
                    stop_flag =  rec_error_decrease < tol
                else:
                    raise TypeError("Unknown convergence criterion")
                
                if stop_flag:
                    if verbose:
                        print("PARAFAC converged after {} iterations".format(iteration))
                    break
                    
            else:
                if verbose:
                    print('reconstruction error={}'.format(rec_errors[-1]))

    kruskal_tensor = KruskalTensor((weights, factors))
    
    if sparsity:
        sparse_component = sparsify_tensor(tensor -\
                                           kruskal_to_tensor((weights, factors)),\
                                           sparsity)
        kruskal_tensor = (kruskal_tensor, sparse_component)

    if return_errors:
        return kruskal_tensor, rec_errors
    else:
        return kruskal_tensor
    

def non_negative_parafac(tensor, rank, n_iter_max=100, init='svd', svd='numpy_svd',
                         tol=10e-7, random_state=None, verbose=0, normalize_factors=False,
                         return_errors=False, mask=None, orthogonalise=False, cvg_criterion='abs_rec_error'):
    """
    Non-negative CP decomposition

    Uses multiplicative updates, see [2]_

    This is the same as parafac(non_negative=True).

    Parameters
    ----------
    tensor : ndarray
    rank   : int
            number of components
    n_iter_max : int
                 maximum number of iteration
    init : {'svd', 'random'}, optional
    svd : str, default is 'numpy_svd'
        function to use to compute the SVD, acceptable values in tensorly.SVD_FUNS
    tol : float, optional
          tolerance: the algorithm stops when the variation in
          the reconstruction error is less than the tolerance
    random_state : {None, int, np.random.RandomState}
    verbose : int, optional
        level of verbosity

    Returns
    -------
    factors : ndarray list
            list of positive factors of the CP decomposition
            element `i` is of shape ``(tensor.shape[i], rank)``

    References
    ----------
    .. [2] Amnon Shashua and Tamir Hazan,
       "Non-negative tensor factorization with applications to statistics and computer vision",
       In Proceedings of the International Conference on Machine Learning (ICML),
       pp 792-799, ICML, 2005
    """
    epsilon = 10e-12

    if orthogonalise and not isinstance(orthogonalise, int):
        orthogonalise = n_iter_max

    factors = initialize_factors(tensor, rank, init=init, svd=svd,
                                 random_state=random_state,
                                 non_negative=True,
                                 normalize_factors=normalize_factors)
    rec_errors = []
    norm_tensor = tl.norm(tensor, 2)
    weights = tl.ones(rank, **tl.context(tensor))

    for iteration in range(n_iter_max):
        if orthogonalise and iteration <= orthogonalise:
            factors = [tl.qr(f)[0] if min(tl.shape(f)) >= rank else f for i, f in enumerate(factors)]

        if verbose > 1:
            print("Starting iteration", iteration + 1)
        for mode in range(tl.ndim(tensor)):
            if verbose > 1:
                print("Mode", mode, "of", tl.ndim(tensor))

            accum = 1
            # khatri_rao(factors).tl.dot(khatri_rao(factors))
            # simplifies to multiplications
            sub_indices = [i for i in range(len(factors)) if i != mode]
            for i, e in enumerate(sub_indices):
                if i:
                    accum *= tl.dot(tl.transpose(factors[e]), factors[e])
                else:
                    accum = tl.dot(tl.transpose(factors[e]), factors[e])

            if mask is not None:
                tensor = tensor*mask + tl.kruskal_to_tensor((None, factors), mask=1-mask)

            mttkrp = unfolding_dot_khatri_rao(tensor, (None, factors), mode)

            numerator = tl.clip(mttkrp, a_min=epsilon, a_max=None)
            denominator = tl.dot(factors[mode], accum)
            denominator = tl.clip(denominator, a_min=epsilon, a_max=None)
            factor = factors[mode] * numerator / denominator
            
            if normalize_factors:
                weights = tl.norm(factor, order=2, axis=0)
                weights = tl.where(tl.abs(weights) <= tl.eps(tensor.dtype), 
                                   tl.ones(tl.shape(weights), **tl.context(factors[0])),
                                   weights)
                factor = factor/(tl.reshape(weights, (1, -1)))

            factors[mode] = factor

        if tol:
            # ||tensor - rec||^2 = ||tensor||^2 + ||rec||^2 - 2*<tensor, rec>
            factors_norm = kruskal_norm((weights, factors))

            # mttkrp and factor for the last mode. This is equivalent to the
            # inner product <tensor, factorization>
            iprod = tl.sum(tl.sum(mttkrp*factor, axis=0)*weights)
            rec_error = tl.sqrt(tl.abs(norm_tensor**2 + factors_norm**2 - 2*iprod)) / norm_tensor
            rec_errors.append(rec_error)
            if iteration >= 1:
                rec_error_decrease = rec_errors[-2] - rec_errors[-1]
                
                if verbose:
                    print("iteration {},  reconstraction error: {}, decrease = {}, unnormalized = {}".format(iteration, rec_error, rec_error_decrease, unnorml_rec_error))

                if cvg_criterion == 'abs_rec_error':
                    stop_flag = abs(rec_error_decrease) < tol
                elif cvg_criterion == 'rec_error':
                    stop_flag =  rec_error_decrease < tol
                else:
                    raise TypeError("Unknown convergence criterion")
                
                if stop_flag:
                    if verbose:
                        print("PARAFAC converged after {} iterations".format(iteration))
                    break 
            else:
                if verbose:
                    print('reconstruction error={}'.format(rec_errors[-1]))

    kruskal_tensor = KruskalTensor((weights, factors))

    if return_errors:
        return kruskal_tensor, rec_errors
    else:
        return kruskal_tensor

def sample_khatri_rao(matrices, n_samples, skip_matrix=None,
                      return_sampled_rows=False, random_state=None):
    """Random subsample of the Khatri-Rao product of the given list of matrices

        If one matrix only is given, that matrix is directly returned.

    Parameters
    ----------
    matrices : ndarray list
        list of matrices with the same number of columns, i.e.::

            for i in len(matrices):
                matrices[i].shape = (n_i, m)

    n_samples : int
        number of samples to be taken from the Khatri-Rao product

    skip_matrix : None or int, optional, default is None
        if not None, index of a matrix to skip

    random_state : None, int or numpy.random.RandomState
        if int, used to set the seed of the random number generator
        if numpy.random.RandomState, used to generate random_samples

    returned_sampled_rows : bool, default is False
        if True, also returns a list of the rows sampled from the full
        khatri-rao product

    Returns
    -------
    sampled_Khatri_Rao : ndarray
        The sampled matricised tensor Khatri-Rao with `n_samples` rows

    indices : tuple list
        a list of indices sampled for each mode

    indices_kr : int list
        list of length `n_samples` containing the sampled row indices
    """
    if random_state is None or not isinstance(random_state, np.random.RandomState):
        rng = check_random_state(random_state)
        warnings.warn('You are creating a new random number generator at each call.\n'
                      'If you are calling sample_khatri_rao inside a loop this will be slow:'
                      ' best to create a rng outside and pass it as argument (random_state=rng).')
    else:
        rng = random_state

    if skip_matrix is not None:
        matrices = [matrices[i] for i in range(len(matrices)) if i != skip_matrix]

    rank = tl.shape(matrices[0])[1]
    sizes = [tl.shape(m)[0] for m in matrices]

    # For each matrix, randomly choose n_samples indices for which to compute the khatri-rao product
    indices_list = [rng.randint(0, tl.shape(m)[0], size=n_samples, dtype=int) for m in matrices]
    if return_sampled_rows:
        # Compute corresponding rows of the full khatri-rao product
        indices_kr = np.zeros((n_samples), dtype=int)
        for size, indices in zip(sizes, indices_list):
            indices_kr = indices_kr*size + indices

    # Compute the Khatri-Rao product for the chosen indices
    sampled_kr = tl.ones((n_samples, rank), **tl.context(matrices[0]))
    for indices, matrix in zip(indices_list, matrices):
        sampled_kr = sampled_kr*matrix[indices, :]

    if return_sampled_rows:
        return sampled_kr, indices_list, indices_kr
    else:
        return sampled_kr, indices_list


def randomised_parafac(tensor, rank, n_samples, n_iter_max=100, init='random', svd='numpy_svd',
                       tol=10e-9, max_stagnation=20, random_state=None, verbose=1):
    """Randomised CP decomposition via sampled ALS

    Parameters
    ----------
    tensor : ndarray
    rank   : int
            number of components
    n_samples : int
                number of samples per ALS step
    n_iter_max : int
                 maximum number of iteration
    init : {'svd', 'random'}, optional
    svd : str, default is 'numpy_svd'
        function to use to compute the SVD, acceptable values in tensorly.SVD_FUNS
    tol : float, optional
          tolerance: the algorithm stops when the variation in
          the reconstruction error is less than the tolerance
    max_stagnation: int, optional, default is 0
                    if not zero, the maximum allowed number
                    of iterations with no decrease in fit
    random_state : {None, int, np.random.RandomState}, default is None
    verbose : int, optional
        level of verbosity

    Returns
    -------
    factors : ndarray list
            list of positive factors of the CP decomposition
            element `i` is of shape ``(tensor.shape[i], rank)``

    References
    ----------
    .. [3] Casey Battaglino, Grey Ballard and Tamara G. Kolda,
       "A Practical Randomized CP Tensor Decomposition",
    """
    rng = check_random_state(random_state)
    factors = initialize_factors(tensor, rank, init=init, svd=svd, random_state=random_state)
    rec_errors = []
    n_dims = tl.ndim(tensor)
    norm_tensor = tl.norm(tensor, 2)
    min_error = 0

    weights = tl.ones(rank, **tl.context(tensor))
    for iteration in range(n_iter_max):
        for mode in range(n_dims):
            kr_prod, indices_list = sample_khatri_rao(factors, n_samples, skip_matrix=mode, random_state=rng)
            indices_list = [i.tolist() for i in indices_list]
            # Keep all the elements of the currently considered mode
            indices_list.insert(mode, slice(None, None, None))
            # MXNet will not be happy if this is a list insteaf of a tuple
            indices_list = tuple(indices_list)
            if mode:
                sampled_unfolding = tensor[indices_list]
            else:
                sampled_unfolding = tl.transpose(tensor[indices_list])

            pseudo_inverse = tl.dot(tl.transpose(kr_prod), kr_prod)
            factor = tl.dot(tl.transpose(kr_prod), sampled_unfolding)
            factor = tl.transpose(tl.solve(pseudo_inverse, factor))
            factors[mode] = factor

        if max_stagnation or tol:
            rec_error = tl.norm(tensor - kruskal_to_tensor((weights, factors)), 2) / norm_tensor
            if not min_error or rec_error < min_error:
                min_error = rec_error
                stagnation = -1
            stagnation += 1

            rec_errors.append(rec_error)

            if iteration > 1:
                if verbose:
                    print('reconstruction error={}, variation={}.'.format(
                        rec_errors[-1], rec_errors[-2] - rec_errors[-1]))

                if (tol and abs(rec_errors[-2] - rec_errors[-1]) < tol) or \
                   (stagnation and (stagnation > max_stagnation)):
                    if verbose:
                        print('converged in {} iterations.'.format(iteration))
                    break

    return KruskalTensor((weights, factors))<|MERGE_RESOLUTION|>--- conflicted
+++ resolved
@@ -105,12 +105,9 @@
             normalize_factors=False, orthogonalise=False,\
             tol=1e-8, random_state=None,\
             verbose=0, return_errors=False,\
-<<<<<<< HEAD
-            non_negative=False, mask=None,\
+            non_negative=False,
             sparsity = None,\
-=======
             l2_reg=0, mask=None,\
->>>>>>> fdb24f47
             cvg_criterion = 'abs_rec_error'):
     """CANDECOMP/PARAFAC decomposition via alternating least squares (ALS)
     Computes a rank-`rank` decomposition of `tensor` [1]_ such that,
